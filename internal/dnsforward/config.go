--- conflicted
+++ resolved
@@ -67,35 +67,30 @@
 	// ProtectionEnabled defines whether or not use any of filtering features.
 	ProtectionEnabled bool `yaml:"protection_enabled"`
 
-<<<<<<< HEAD
+	// BlockingMode defines the way how blocked responses are constructed.
+	BlockingMode BlockingMode `yaml:"blocking_mode"`
+
+	// BlockingIPv4 is the IP address to be returned for a blocked A request.
+	BlockingIPv4 net.IP `yaml:"blocking_ipv4"`
+
+	// BlockingIPv6 is the IP address to be returned for a blocked AAAA
+	// request.
+	BlockingIPv6 net.IP `yaml:"blocking_ipv6"`
+
+	// BlockedResponseTTL is the time-to-live value for blocked responses.  If
+	// 0, then default value is used (3600).
+	BlockedResponseTTL uint32 `yaml:"blocked_response_ttl"`
+
 	// ProtectionDisabledUntil is the timestamp until when the protection is
 	// disabled.
 	ProtectionDisabledUntil *time.Time `yaml:"protection_disabled_until"`
 
-	// IP (or domain name) which is used to respond to DNS requests blocked by parental control or safe-browsing
-	ParentalBlockHost     string `yaml:"parental_block_host"`
-=======
-	// BlockingMode defines the way how blocked responses are constructed.
-	BlockingMode BlockingMode `yaml:"blocking_mode"`
-
-	// BlockingIPv4 is the IP address to be returned for a blocked A request.
-	BlockingIPv4 net.IP `yaml:"blocking_ipv4"`
-
-	// BlockingIPv6 is the IP address to be returned for a blocked AAAA
-	// request.
-	BlockingIPv6 net.IP `yaml:"blocking_ipv6"`
-
-	// BlockedResponseTTL is the time-to-live value for blocked responses.  If
-	// 0, then default value is used (3600).
-	BlockedResponseTTL uint32 `yaml:"blocked_response_ttl"`
-
 	// ParentalBlockHost is the IP (or domain name) which is used to respond to
 	// DNS requests blocked by parental control.
 	ParentalBlockHost string `yaml:"parental_block_host"`
 
 	// SafeBrowsingBlockHost is the IP (or domain name) which is used to
 	// respond to DNS requests blocked by safe-browsing.
->>>>>>> a2053526
 	SafeBrowsingBlockHost string `yaml:"safebrowsing_block_host"`
 
 	// Anti-DNS amplification
