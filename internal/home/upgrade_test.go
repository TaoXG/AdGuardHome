package home

import (
	"testing"
	"time"

	"github.com/AdguardTeam/AdGuardHome/internal/filtering"
	"github.com/AdguardTeam/golibs/testutil"
	"github.com/AdguardTeam/golibs/timeutil"
	"github.com/stretchr/testify/assert"
	"github.com/stretchr/testify/require"
)

// TODO(a.garipov): Cover all migrations, use a testdata/ dir.

func TestUpgradeSchema1to2(t *testing.T) {
	diskConf := testDiskConf(1)

	err := upgradeSchema1to2(diskConf)
	require.NoError(t, err)

	require.Equal(t, diskConf["schema_version"], 2)

	_, ok := diskConf["coredns"]
	require.False(t, ok)

	newDNSConf, ok := diskConf["dns"]
	require.True(t, ok)

	oldDNSConf := testDNSConf(1)
	assert.Equal(t, oldDNSConf, newDNSConf)

	oldExcludedEntries := []string{"coredns", "schema_version"}
	newExcludedEntries := []string{"dns", "schema_version"}
	oldDiskConf := testDiskConf(1)
	assertEqualExcept(t, oldDiskConf, diskConf, oldExcludedEntries, newExcludedEntries)
}

func TestUpgradeSchema2to3(t *testing.T) {
	diskConf := testDiskConf(2)

	err := upgradeSchema2to3(diskConf)
	require.NoError(t, err)

	require.Equal(t, diskConf["schema_version"], 3)

	dnsMap, ok := diskConf["dns"]
	require.True(t, ok)

	newDNSConf, ok := dnsMap.(yobj)
	require.True(t, ok)

	bootstrapDNS := newDNSConf["bootstrap_dns"]
	switch v := bootstrapDNS.(type) {
	case []string:
		require.Len(t, v, 1)
		require.Equal(t, "8.8.8.8:53", v[0])
	default:
		t.Fatalf("wrong type for bootstrap dns: %T", v)
	}

	excludedEntries := []string{"bootstrap_dns"}
	oldDNSConf := testDNSConf(2)
	assertEqualExcept(t, oldDNSConf, newDNSConf, excludedEntries, excludedEntries)

	excludedEntries = []string{"dns", "schema_version"}
	oldDiskConf := testDiskConf(2)
	assertEqualExcept(t, oldDiskConf, diskConf, excludedEntries, excludedEntries)
}

func TestUpgradeSchema7to8(t *testing.T) {
	const host = "1.2.3.4"
	oldConf := yobj{
		"dns": yobj{
			"bind_host": host,
		},
		"schema_version": 7,
	}

	err := upgradeSchema7to8(oldConf)
	require.NoError(t, err)

	require.Equal(t, oldConf["schema_version"], 8)

	dnsVal, ok := oldConf["dns"]
	require.True(t, ok)

	newDNSConf, ok := dnsVal.(yobj)
	require.True(t, ok)

	newBindHosts, ok := newDNSConf["bind_hosts"].(yarr)
	require.True(t, ok)
	require.Len(t, newBindHosts, 1)
	assert.Equal(t, host, newBindHosts[0])
}

func TestUpgradeSchema8to9(t *testing.T) {
	const tld = "foo"

	t.Run("with_autohost_tld", func(t *testing.T) {
		oldConf := yobj{
			"dns": yobj{
				"autohost_tld": tld,
			},
			"schema_version": 8,
		}

		err := upgradeSchema8to9(oldConf)
		require.NoError(t, err)

		require.Equal(t, oldConf["schema_version"], 9)

		dnsVal, ok := oldConf["dns"]
		require.True(t, ok)

		newDNSConf, ok := dnsVal.(yobj)
		require.True(t, ok)

		localDomainName, ok := newDNSConf["local_domain_name"].(string)
		require.True(t, ok)

		assert.Equal(t, tld, localDomainName)
	})

	t.Run("without_autohost_tld", func(t *testing.T) {
		oldConf := yobj{
			"dns":            yobj{},
			"schema_version": 8,
		}

		err := upgradeSchema8to9(oldConf)
		require.NoError(t, err)

		require.Equal(t, oldConf["schema_version"], 9)

		dnsVal, ok := oldConf["dns"]
		require.True(t, ok)

		newDNSConf, ok := dnsVal.(yobj)
		require.True(t, ok)

		// Should be nil in order to be set to the default value by the
		// following config rewrite.
		_, ok = newDNSConf["local_domain_name"]
		require.False(t, ok)
	})
}

// assertEqualExcept removes entries from configs and compares them.
func assertEqualExcept(t *testing.T, oldConf, newConf yobj, oldKeys, newKeys []string) {
	t.Helper()

	for _, k := range oldKeys {
		delete(oldConf, k)
	}
	for _, k := range newKeys {
		delete(newConf, k)
	}

	assert.Equal(t, oldConf, newConf)
}

func testDiskConf(schemaVersion int) (diskConf yobj) {
	filters := []filtering.FilterYAML{{
		URL:        "https://filters.adtidy.org/android/filters/111_optimized.txt",
		Name:       "Latvian filter",
		RulesCount: 100,
	}, {
		URL:        "https://easylist.to/easylistgermany/easylistgermany.txt",
		Name:       "Germany filter",
		RulesCount: 200,
	}}
	diskConf = yobj{
		"language":       "en",
		"filters":        filters,
		"user_rules":     []string{},
		"schema_version": schemaVersion,
		"bind_host":      "0.0.0.0",
		"bind_port":      80,
		"auth_name":      "name",
		"auth_pass":      "pass",
	}

	dnsConf := testDNSConf(schemaVersion)
	if schemaVersion > 1 {
		diskConf["dns"] = dnsConf
	} else {
		diskConf["coredns"] = dnsConf
	}

	return diskConf
}

// testDNSConf creates a DNS config for test the way gopkg.in/yaml.v3 would
// unmarshal it.  In YAML, keys aren't guaranteed to always only be strings.
func testDNSConf(schemaVersion int) (dnsConf yobj) {
	dnsConf = yobj{
		"port":                 53,
		"blocked_response_ttl": 10,
		"querylog_enabled":     true,
		"ratelimit":            20,
		"bootstrap_dns":        "8.8.8.8:53",
		"parental_sensitivity": 13,
		"ratelimit_whitelist":  []string{},
		"upstream_dns":         []string{"tls://1.1.1.1", "tls://1.0.0.1", "8.8.8.8"},
		"filtering_enabled":    true,
		"refuse_any":           true,
		"parental_enabled":     true,
		"bind_host":            "0.0.0.0",
		"protection_enabled":   true,
		"safesearch_enabled":   true,
		"safebrowsing_enabled": true,
	}

	if schemaVersion > 2 {
		dnsConf["bootstrap_dns"] = []string{"8.8.8.8:53"}
	}

	return dnsConf
}

func TestAddQUICPort(t *testing.T) {
	testCases := []struct {
		name string
		ups  string
		want string
	}{{
		name: "simple_ip",
		ups:  "8.8.8.8",
		want: "8.8.8.8",
	}, {
		name: "url_ipv4",
		ups:  "quic://8.8.8.8",
		want: "quic://8.8.8.8:784",
	}, {
		name: "url_ipv4_with_port",
		ups:  "quic://8.8.8.8:25565",
		want: "quic://8.8.8.8:25565",
	}, {
		name: "url_ipv6",
		ups:  "quic://[::1]",
		want: "quic://[::1]:784",
	}, {
		name: "url_ipv6_invalid",
		ups:  "quic://::1",
		want: "quic://::1",
	}, {
		name: "url_ipv6_with_port",
		ups:  "quic://[::1]:25565",
		want: "quic://[::1]:25565",
	}, {
		name: "url_hostname",
		ups:  "quic://example.com",
		want: "quic://example.com:784",
	}, {
		name: "url_hostname_with_port",
		ups:  "quic://example.com:25565",
		want: "quic://example.com:25565",
	}, {
		name: "url_hostname_with_endpoint",
		ups:  "quic://example.com/some-endpoint",
		want: "quic://example.com:784/some-endpoint",
	}, {
		name: "url_hostname_with_port_endpoint",
		ups:  "quic://example.com:25565/some-endpoint",
		want: "quic://example.com:25565/some-endpoint",
	}, {
		name: "non-quic_proto",
		ups:  "tls://example.com",
		want: "tls://example.com",
	}, {
		name: "comment",
		ups:  "# comment",
		want: "# comment",
	}, {
		name: "blank",
		ups:  "",
		want: "",
	}, {
		name: "with_domain_ip",
		ups:  "[/example.domain/]8.8.8.8",
		want: "[/example.domain/]8.8.8.8",
	}, {
		name: "with_domain_url",
		ups:  "[/example.domain/]quic://example.com",
		want: "[/example.domain/]quic://example.com:784",
	}, {
		name: "invalid_domain",
		ups:  "[/exmaple.domain]quic://example.com",
		want: "[/exmaple.domain]quic://example.com",
	}}

	for _, tc := range testCases {
		t.Run(tc.name, func(t *testing.T) {
			withPort := addQUICPort(tc.ups, 784)

			assert.Equal(t, tc.want, withPort)
		})
	}
}

func TestUpgradeSchema9to10(t *testing.T) {
	const ultimateAns = 42

	testCases := []struct {
		ups     any
		want    any
		wantErr string
		name    string
	}{{
		ups:     yarr{"quic://8.8.8.8"},
		want:    yarr{"quic://8.8.8.8:784"},
		wantErr: "",
		name:    "success",
	}, {
		ups:     ultimateAns,
		want:    nil,
		wantErr: "unexpected type of dns.upstream_dns: int",
		name:    "bad_yarr_type",
	}, {
		ups:     yarr{ultimateAns},
		want:    nil,
		wantErr: "unexpected type of upstream field: int",
		name:    "bad_upstream_type",
	}}

	for _, tc := range testCases {
		conf := yobj{
			"dns": yobj{
				"upstream_dns": tc.ups,
			},
			"schema_version": 9,
		}
		t.Run(tc.name, func(t *testing.T) {
			err := upgradeSchema9to10(conf)

			if tc.wantErr != "" {
				testutil.AssertErrorMsg(t, tc.wantErr, err)

				return
			}

			require.NoError(t, err)
			require.Equal(t, conf["schema_version"], 10)

			dnsVal, ok := conf["dns"]
			require.True(t, ok)

			newDNSConf, ok := dnsVal.(yobj)
			require.True(t, ok)

			fixedUps, ok := newDNSConf["upstream_dns"].(yarr)
			require.True(t, ok)

			assert.Equal(t, tc.want, fixedUps)
		})
	}

	t.Run("no_dns", func(t *testing.T) {
		err := upgradeSchema9to10(yobj{})

		assert.NoError(t, err)
	})

	t.Run("bad_dns", func(t *testing.T) {
		err := upgradeSchema9to10(yobj{
			"dns": ultimateAns,
		})

		testutil.AssertErrorMsg(t, "unexpected type of dns: int", err)
	})
}

func TestUpgradeSchema10to11(t *testing.T) {
	check := func(t *testing.T, conf yobj) {
		rlimit, _ := conf["rlimit_nofile"].(int)

		err := upgradeSchema10to11(conf)
		require.NoError(t, err)

		require.Equal(t, conf["schema_version"], 11)

		_, ok := conf["rlimit_nofile"]
		assert.False(t, ok)

		osVal, ok := conf["os"]
		require.True(t, ok)

		newOSConf, ok := osVal.(yobj)
		require.True(t, ok)

		_, ok = newOSConf["group"]
		assert.True(t, ok)

		_, ok = newOSConf["user"]
		assert.True(t, ok)

		rlimitVal, ok := newOSConf["rlimit_nofile"].(int)
		require.True(t, ok)

		assert.Equal(t, rlimit, rlimitVal)
	}

	const rlimit = 42
	t.Run("with_rlimit", func(t *testing.T) {
		conf := yobj{
			"rlimit_nofile":  rlimit,
			"schema_version": 10,
		}
		check(t, conf)
	})

	t.Run("without_rlimit", func(t *testing.T) {
		conf := yobj{
			"schema_version": 10,
		}
		check(t, conf)
	})
}

func TestUpgradeSchema11to12(t *testing.T) {
	testCases := []struct {
		ivl     any
		want    any
		wantErr string
		name    string
	}{{
		ivl:     1,
		want:    timeutil.Duration{Duration: timeutil.Day},
		wantErr: "",
		name:    "success",
	}, {
		ivl:     0.25,
		want:    0,
		wantErr: "unexpected type of querylog_interval: float64",
		name:    "fail",
	}}

	for _, tc := range testCases {
		conf := yobj{
			"dns": yobj{
				"querylog_interval": tc.ivl,
			},
			"schema_version": 11,
		}
		t.Run(tc.name, func(t *testing.T) {
			err := upgradeSchema11to12(conf)

			if tc.wantErr != "" {
				require.Error(t, err)

				assert.Equal(t, tc.wantErr, err.Error())

				return
			}

			require.NoError(t, err)
			require.Equal(t, conf["schema_version"], 12)

			dnsVal, ok := conf["dns"]
			require.True(t, ok)

			var newDNSConf yobj
			newDNSConf, ok = dnsVal.(yobj)
			require.True(t, ok)

			var newIvl timeutil.Duration
			newIvl, ok = newDNSConf["querylog_interval"].(timeutil.Duration)
			require.True(t, ok)

			assert.Equal(t, tc.want, newIvl)
		})
	}

	t.Run("no_dns", func(t *testing.T) {
		err := upgradeSchema11to12(yobj{})

		assert.NoError(t, err)
	})

	t.Run("bad_dns", func(t *testing.T) {
		err := upgradeSchema11to12(yobj{
			"dns": 0,
		})

		testutil.AssertErrorMsg(t, "unexpected type of dns: int", err)
	})

	t.Run("no_field", func(t *testing.T) {
		conf := yobj{
			"dns": yobj{},
		}

		err := upgradeSchema11to12(conf)
		require.NoError(t, err)

		dns, ok := conf["dns"]
		require.True(t, ok)

		var dnsVal yobj
		dnsVal, ok = dns.(yobj)
		require.True(t, ok)

		var ivl any
		ivl, ok = dnsVal["querylog_interval"]
		require.True(t, ok)

		var ivlVal timeutil.Duration
		ivlVal, ok = ivl.(timeutil.Duration)
		require.True(t, ok)

		assert.Equal(t, 90*24*time.Hour, ivlVal.Duration)
	})
}

func TestUpgradeSchema12to13(t *testing.T) {
	const newSchemaVer = 13

	testCases := []struct {
		in   yobj
		want yobj
		name string
	}{{
		in:   yobj{},
		want: yobj{"schema_version": newSchemaVer},
		name: "no_dns",
	}, {
		in: yobj{"dns": yobj{}},
		want: yobj{
			"dns":            yobj{},
			"schema_version": newSchemaVer,
		},
		name: "no_dhcp",
	}, {
		in: yobj{
			"dns": yobj{
				"local_domain_name": "lan",
			},
			"dhcp":           yobj{},
			"schema_version": newSchemaVer - 1,
		},
		want: yobj{
			"dns": yobj{},
			"dhcp": yobj{
				"local_domain_name": "lan",
			},
			"schema_version": newSchemaVer,
		},
		name: "good",
	}}

	for _, tc := range testCases {
		t.Run(tc.name, func(t *testing.T) {
			err := upgradeSchema12to13(tc.in)
			require.NoError(t, err)

			assert.Equal(t, tc.want, tc.in)
		})
	}
}

func TestUpgradeSchema13to14(t *testing.T) {
	const newSchemaVer = 14

	testClient := &clientObject{
		Name:              "agh-client",
		IDs:               []string{"id1"},
		UseGlobalSettings: true,
	}

	testCases := []struct {
		in   yobj
		want yobj
		name string
	}{{
		in: yobj{},
		want: yobj{
			"schema_version": newSchemaVer,
			// The clients field will be added anyway.
			"clients": yobj{
				"persistent": yarr{},
				"runtime_sources": &clientSourcesConfig{
					WHOIS:     true,
					ARP:       true,
					RDNS:      false,
					DHCP:      true,
					HostsFile: true,
				},
			},
		},
		name: "no_clients",
	}, {
		in: yobj{
			"clients": []*clientObject{testClient},
		},
		want: yobj{
			"schema_version": newSchemaVer,
			"clients": yobj{
				"persistent": []*clientObject{testClient},
				"runtime_sources": &clientSourcesConfig{
					WHOIS:     true,
					ARP:       true,
					RDNS:      false,
					DHCP:      true,
					HostsFile: true,
				},
			},
		},
		name: "no_dns",
	}, {
		in: yobj{
			"clients": []*clientObject{testClient},
			"dns": yobj{
				"resolve_clients": true,
			},
		},
		want: yobj{
			"schema_version": newSchemaVer,
			"clients": yobj{
				"persistent": []*clientObject{testClient},
				"runtime_sources": &clientSourcesConfig{
					WHOIS:     true,
					ARP:       true,
					RDNS:      true,
					DHCP:      true,
					HostsFile: true,
				},
			},
			"dns": yobj{},
		},
		name: "good",
	}}

	for _, tc := range testCases {
		t.Run(tc.name, func(t *testing.T) {
			err := upgradeSchema13to14(tc.in)
			require.NoError(t, err)

			assert.Equal(t, tc.want, tc.in)
		})
	}
}

func TestUpgradeSchema14to15(t *testing.T) {
	const newSchemaVer = 15

	defaultWantObj := yobj{
		"querylog": map[string]any{
			"enabled":      true,
			"file_enabled": true,
			"interval":     "2160h",
			"size_memory":  1000,
			"ignored":      []any{},
		},
		"dns":            map[string]any{},
		"schema_version": newSchemaVer,
	}

	testCases := []struct {
		in   yobj
		want yobj
		name string
	}{{
		in: yobj{
			"dns": map[string]any{
				"querylog_enabled":      true,
				"querylog_file_enabled": true,
				"querylog_interval":     "2160h",
				"querylog_size_memory":  1000,
			},
		},
		want: defaultWantObj,
		name: "basic",
	}, {
		in: yobj{
			"dns": map[string]any{},
		},
		want: defaultWantObj,
		name: "default_values",
	}}

	for _, tc := range testCases {
		t.Run(tc.name, func(t *testing.T) {
			err := upgradeSchema14to15(tc.in)
			require.NoError(t, err)

			assert.Equal(t, tc.want, tc.in)
		})
	}
}

func TestUpgradeSchema15to16(t *testing.T) {
	const newSchemaVer = 16

	defaultWantObj := yobj{
		"statistics": map[string]any{
			"enabled":  true,
			"interval": 1,
			"ignored":  []any{},
		},
		"dns":            map[string]any{},
		"schema_version": newSchemaVer,
	}

	testCases := []struct {
		in   yobj
		want yobj
		name string
	}{{
		in: yobj{
			"dns": map[string]any{
				"statistics_interval": 1,
			},
		},
		want: defaultWantObj,
		name: "basic",
	}, {
		in: yobj{
			"dns": map[string]any{},
		},
		want: defaultWantObj,
		name: "default_values",
	}, {
		in: yobj{
			"dns": map[string]any{
				"statistics_interval": 0,
			},
		},
		want: yobj{
			"statistics": map[string]any{
				"enabled":  false,
				"interval": 0,
				"ignored":  []any{},
			},
			"dns":            map[string]any{},
			"schema_version": newSchemaVer,
		},
		name: "stats_disabled",
	}}

	for _, tc := range testCases {
		t.Run(tc.name, func(t *testing.T) {
			err := upgradeSchema15to16(tc.in)
			require.NoError(t, err)

			assert.Equal(t, tc.want, tc.in)
		})
	}
}

func TestUpgradeSchema16to17(t *testing.T) {
<<<<<<< HEAD
	testCases := []struct {
		ivl     any
		want    any
		wantErr string
		name    string
	}{{
		ivl:     1,
		want:    timeutil.Duration{Duration: timeutil.Day},
		wantErr: "",
		name:    "success",
	}, {
		ivl:     0.25,
		want:    0,
		wantErr: "unexpected type of interval: float64",
		name:    "fail",
	}}

	for _, tc := range testCases {
		conf := yobj{
			"statistics": yobj{
				"interval": tc.ivl,
			},
			"schema_version": 16,
		}
		t.Run(tc.name, func(t *testing.T) {
			err := upgradeSchema16to17(conf)

			if tc.wantErr != "" {
				require.Error(t, err)

				assert.Equal(t, tc.wantErr, err.Error())

				return
			}

			require.NoError(t, err)
			require.Equal(t, conf["schema_version"], 17)

			statsVal, ok := conf["statistics"]
			require.True(t, ok)

			var stats yobj
			stats, ok = statsVal.(yobj)
			require.True(t, ok)

			var newIvl timeutil.Duration
			newIvl, ok = stats["interval"].(timeutil.Duration)
			require.True(t, ok)

			assert.Equal(t, tc.want, newIvl)
		})
	}

	t.Run("no_stats", func(t *testing.T) {
		err := upgradeSchema16to17(yobj{})

		assert.NoError(t, err)
	})

	t.Run("bad_stats", func(t *testing.T) {
		err := upgradeSchema16to17(yobj{
			"statistics": 0,
		})

		testutil.AssertErrorMsg(t, "unexpected type of stats: int", err)
	})

	t.Run("no_field", func(t *testing.T) {
		conf := yobj{
			"statistics": yobj{},
		}

		err := upgradeSchema16to17(conf)
		require.NoError(t, err)

		statsVal, ok := conf["statistics"]
		require.True(t, ok)

		var stats yobj
		stats, ok = statsVal.(yobj)
		require.True(t, ok)

		var ivl any
		ivl, ok = stats["interval"]
		require.True(t, ok)

		var ivlVal timeutil.Duration
		ivlVal, ok = ivl.(timeutil.Duration)
		require.True(t, ok)

		assert.Equal(t, 24*time.Hour, ivlVal.Duration)
	})
=======
	const newSchemaVer = 17

	defaultWantObj := yobj{
		"dns": map[string]any{
			"edns_client_subnet": map[string]any{
				"enabled":    false,
				"use_custom": false,
				"custom_ip":  "",
			},
		},
		"schema_version": newSchemaVer,
	}

	testCases := []struct {
		in   yobj
		want yobj
		name string
	}{{
		in: yobj{
			"dns": map[string]any{
				"edns_client_subnet": false,
			},
		},
		want: defaultWantObj,
		name: "basic",
	}, {
		in: yobj{
			"dns": map[string]any{},
		},
		want: defaultWantObj,
		name: "default_values",
	}, {
		in: yobj{
			"dns": map[string]any{
				"edns_client_subnet": true,
			},
		},
		want: yobj{
			"dns": map[string]any{
				"edns_client_subnet": map[string]any{
					"enabled":    true,
					"use_custom": false,
					"custom_ip":  "",
				},
			},
			"schema_version": newSchemaVer,
		},
		name: "is_true",
	}}

	for _, tc := range testCases {
		t.Run(tc.name, func(t *testing.T) {
			err := upgradeSchema16to17(tc.in)
			require.NoError(t, err)

			assert.Equal(t, tc.want, tc.in)
		})
	}
>>>>>>> 012e5beb
}<|MERGE_RESOLUTION|>--- conflicted
+++ resolved
@@ -749,7 +749,67 @@
 }
 
 func TestUpgradeSchema16to17(t *testing.T) {
-<<<<<<< HEAD
+	const newSchemaVer = 17
+
+	defaultWantObj := yobj{
+		"dns": map[string]any{
+			"edns_client_subnet": map[string]any{
+				"enabled":    false,
+				"use_custom": false,
+				"custom_ip":  "",
+			},
+		},
+		"schema_version": newSchemaVer,
+	}
+
+	testCases := []struct {
+		in   yobj
+		want yobj
+		name string
+	}{{
+		in: yobj{
+			"dns": map[string]any{
+				"edns_client_subnet": false,
+			},
+		},
+		want: defaultWantObj,
+		name: "basic",
+	}, {
+		in: yobj{
+			"dns": map[string]any{},
+		},
+		want: defaultWantObj,
+		name: "default_values",
+	}, {
+		in: yobj{
+			"dns": map[string]any{
+				"edns_client_subnet": true,
+			},
+		},
+		want: yobj{
+			"dns": map[string]any{
+				"edns_client_subnet": map[string]any{
+					"enabled":    true,
+					"use_custom": false,
+					"custom_ip":  "",
+				},
+			},
+			"schema_version": newSchemaVer,
+		},
+		name: "is_true",
+	}}
+
+	for _, tc := range testCases {
+		t.Run(tc.name, func(t *testing.T) {
+			err := upgradeSchema16to17(tc.in)
+			require.NoError(t, err)
+
+			assert.Equal(t, tc.want, tc.in)
+		})
+	}
+}
+
+func TestUpgradeSchema17to18(t *testing.T) {
 	testCases := []struct {
 		ivl     any
 		want    any
@@ -772,10 +832,10 @@
 			"statistics": yobj{
 				"interval": tc.ivl,
 			},
-			"schema_version": 16,
+			"schema_version": 17,
 		}
 		t.Run(tc.name, func(t *testing.T) {
-			err := upgradeSchema16to17(conf)
+			err := upgradeSchema17to18(conf)
 
 			if tc.wantErr != "" {
 				require.Error(t, err)
@@ -786,7 +846,7 @@
 			}
 
 			require.NoError(t, err)
-			require.Equal(t, conf["schema_version"], 17)
+			require.Equal(t, conf["schema_version"], 18)
 
 			statsVal, ok := conf["statistics"]
 			require.True(t, ok)
@@ -804,13 +864,13 @@
 	}
 
 	t.Run("no_stats", func(t *testing.T) {
-		err := upgradeSchema16to17(yobj{})
+		err := upgradeSchema17to18(yobj{})
 
 		assert.NoError(t, err)
 	})
 
 	t.Run("bad_stats", func(t *testing.T) {
-		err := upgradeSchema16to17(yobj{
+		err := upgradeSchema17to18(yobj{
 			"statistics": 0,
 		})
 
@@ -822,7 +882,7 @@
 			"statistics": yobj{},
 		}
 
-		err := upgradeSchema16to17(conf)
+		err := upgradeSchema17to18(conf)
 		require.NoError(t, err)
 
 		statsVal, ok := conf["statistics"]
@@ -842,64 +902,4 @@
 
 		assert.Equal(t, 24*time.Hour, ivlVal.Duration)
 	})
-=======
-	const newSchemaVer = 17
-
-	defaultWantObj := yobj{
-		"dns": map[string]any{
-			"edns_client_subnet": map[string]any{
-				"enabled":    false,
-				"use_custom": false,
-				"custom_ip":  "",
-			},
-		},
-		"schema_version": newSchemaVer,
-	}
-
-	testCases := []struct {
-		in   yobj
-		want yobj
-		name string
-	}{{
-		in: yobj{
-			"dns": map[string]any{
-				"edns_client_subnet": false,
-			},
-		},
-		want: defaultWantObj,
-		name: "basic",
-	}, {
-		in: yobj{
-			"dns": map[string]any{},
-		},
-		want: defaultWantObj,
-		name: "default_values",
-	}, {
-		in: yobj{
-			"dns": map[string]any{
-				"edns_client_subnet": true,
-			},
-		},
-		want: yobj{
-			"dns": map[string]any{
-				"edns_client_subnet": map[string]any{
-					"enabled":    true,
-					"use_custom": false,
-					"custom_ip":  "",
-				},
-			},
-			"schema_version": newSchemaVer,
-		},
-		name: "is_true",
-	}}
-
-	for _, tc := range testCases {
-		t.Run(tc.name, func(t *testing.T) {
-			err := upgradeSchema16to17(tc.in)
-			require.NoError(t, err)
-
-			assert.Equal(t, tc.want, tc.in)
-		})
-	}
->>>>>>> 012e5beb
 }