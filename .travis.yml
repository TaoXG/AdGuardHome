language: go
sudo: false

go:
  - 1.11.x
  - 1.x
os:
  - linux
  - osx

before_install:
  - nvm install node
  - npm install -g npm

install:
  - npm --prefix client install

cache:
  directories:
    - $HOME/.cache/go-build
    - $HOME/gopath/pkg/mod
    - $HOME/Library/Caches/go-build

script:
  - node -v
  - npm -v
  # Run tests
  - go test -race -v -bench=. -coverprofile=coverage.txt -covermode=atomic ./...
  # Make
  - make build/static/index.html
  - make

after_success:
  - bash <(curl -s https://codecov.io/bash)

matrix:
  include:
    # Release build configuration
    - name: release
      go:
        - 1.11.x
      os:
        - linux

      script:
        - node -v
        - npm -v
        # Run tests just in case
        - go test -race -v -bench=. ./...
        # Prepare releases
        - ./release.sh
        - ls -l dist

      deploy:
        provider: releases
        api_key: $GITHUB_TOKEN
        file:
          - dist/AdGuardHome_*
        on:
          repo: AdguardTeam/AdGuardHome
          tags: true
        draft: true
        file_glob: true
<<<<<<< HEAD
        skip_cleanup: true

    - name: docker
      if: type != pull_request AND (branch = master OR tag = true)
      go:
        - 1.11.x
      os:
        - linux
      services:
        - docker
      before_script:
        - nvm install node
        - npm install -g npm
      script:
        - docker login -u="$DOCKER_USER" -p="$DOCKER_PASSWORD"
        - ./build_docker.sh
      after_script:
        - docker images
    
    
=======
        skip_cleanup: true
>>>>>>> d238e1fe
<|MERGE_RESOLUTION|>--- conflicted
+++ resolved
@@ -61,7 +61,6 @@
           tags: true
         draft: true
         file_glob: true
-<<<<<<< HEAD
         skip_cleanup: true
 
     - name: docker
@@ -79,9 +78,4 @@
         - docker login -u="$DOCKER_USER" -p="$DOCKER_PASSWORD"
         - ./build_docker.sh
       after_script:
-        - docker images
-    
-    
-=======
-        skip_cleanup: true
->>>>>>> d238e1fe
+        - docker images    