--- conflicted
+++ resolved
@@ -23,7 +23,17 @@
 NOTE: Add new changes BELOW THIS COMMENT.
 -->
 
-<<<<<<< HEAD
+
+
+## [v0.107.26] - 2023-03-09
+
+See also the [v0.107.26 GitHub milestone][ms-v0.107.26].
+
+### Security
+
+- Go version has been updated to prevent the possibility of exploiting the
+  CVE-2023-24532 Go vulnerability fixed in [Go 1.19.7][go-1.19.7].
+
 ### Added
 
 - The new HTTP API `POST /control/protection`, that updates protection state
@@ -31,20 +41,6 @@
   is described in `openapi/openapi.yaml`.  The duration of this pause could
   also be set with the new config field `protection_disabled_until` in `dns`
   section of the YAML configuration file.
-=======
-
-
-## [v0.107.26] - 2023-03-09
-
-See also the [v0.107.26 GitHub milestone][ms-v0.107.26].
-
-### Security
-
-- Go version has been updated to prevent the possibility of exploiting the
-  CVE-2023-24532 Go vulnerability fixed in [Go 1.19.7][go-1.19.7].
-
-### Added
-
 - The ability to set custom IP for EDNS Client Subnet by using the new
   `dns.edns_client_subnet.use_custom` and `dns.edns_client_subnet.custom_ip`
   fields ([#1472]).  The UI changes are coming in the upcoming releases.
@@ -81,7 +77,6 @@
   `dns.edns_client_subnet.enabled`, `dns.edns_client_subnet.use_custom`,
   `dns.edns_client_subnet.custom_ip`, and change the `schema_version` back to
   `16`.
->>>>>>> a2053526
 
 ### Fixed
 
@@ -93,16 +88,12 @@
   been relaxed to meet those from [RFC 3696][rfc3696] ([#4884]).
 - Failing service installation via script on FreeBSD ([#5431]).
 
-<<<<<<< HEAD
 [#1333]: https://github.com/AdguardTeam/AdGuardHome/issues/1333
-[#5518]: https://github.com/AdguardTeam/AdGuardHome/issues/5518
-=======
 [#1472]: https://github.com/AdguardTeam/AdGuardHome/issues/1472
 [#4884]: https://github.com/AdguardTeam/AdGuardHome/issues/4884
 [#5270]: https://github.com/AdguardTeam/AdGuardHome/issues/5270
 [#5281]: https://github.com/AdguardTeam/AdGuardHome/issues/5281
 [#5373]: https://github.com/AdguardTeam/AdGuardHome/issues/5373
->>>>>>> a2053526
 [#5431]: https://github.com/AdguardTeam/AdGuardHome/issues/5431
 [#5439]: https://github.com/AdguardTeam/AdGuardHome/issues/5439
 [#5441]: https://github.com/AdguardTeam/AdGuardHome/issues/5441
